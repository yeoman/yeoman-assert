--- conflicted
+++ resolved
@@ -24,12 +24,7 @@
     "prepublish": "gulp prepublish"
   },
   "dependencies": {
-<<<<<<< HEAD
     "lodash.toarray": "^4.4.0"
-=======
-    "lodash": "^4.17.4",
-    "path-exists": "^3.0.0"
->>>>>>> 41b7f285
   },
   "devDependencies": {
     "eslint-config-xo-space": "^0.15.0",
